<%inherit file="/main.html" />
<%namespace name='static' file='/static_content.html'/>
<%block name="bodyclass">courseware</%block>
<%block name="title"><title>${course.number} Courseware</title></%block>

<%block name="headextra">
  <%static:css group='course'/>
  <%include file="discussion/_js_head_dependencies.html" />
</%block>

<%block name="js_extra">
  <script type="text/javascript" src="${static.url('js/vendor/jquery.scrollTo-1.4.2-min.js')}"></script>
  <script type="text/javascript" src="${static.url('js/vendor/flot/jquery.flot.js')}"></script>

  ## codemirror
  <script type="text/javascript" src="${static.url('js/vendor/codemirror-compressed.js')}"></script>

  ## alternate codemirror
  ##  <script type="text/javascript" src="${static.url('js/vendor/CodeMirror-2.25/lib/codemirror.js')}"></script>
  ##  <script type="text/javascript" src="${static.url('js/vendor/CodeMirror-2.25/mode/xml/xml.js')}"></script>
  ##  <script type="text/javascript" src="${static.url('js/vendor/CodeMirror-2.25/mode/python/python.js')}"></script>

  <%static:js group='courseware'/>

<<<<<<< HEAD
  <%include file="discussion/_js_body_dependencies.html" />
  
=======
  <%include file="../discussion/_js_dependencies.html" />
  <%include file="/mathjax_include.html" />
>>>>>>> 7507eedf

  <!-- TODO: http://docs.jquery.com/Plugins/Validation -->
  <script type="text/javascript">
    document.write('\x3Cscript type="text/javascript" src="' +
        document.location.protocol + '//www.youtube.com/player_api">\x3C/script>');
  </script>

  <script type="text/javascript">
    var $$course_id = "${course.id}";
  </script>
</%block>

<%include file="/courseware/course_navigation.html" args="active_page='courseware'" />

<section class="container">
  <div class="course-wrapper">
    <section aria-label="Course Navigation" class="course-index">
      <header id="open_close_accordion">
        <a href="#">close</a>
      </header>

      <div id="accordion" style="display: none">
        <nav>
          ${accordion}
        </nav>
      </div>
    </section>

    <section class="course-content">
      ${content}

      % if course_errors is not UNDEFINED:
          <h2>Course errors</h2>
          <div id="course-errors">
            <ul>
          % for (msg, err) in course_errors:
            <li>${msg | h}
              <ul><li><pre>${err | h}</pre></li></ul>
            </li>
          % endfor
            </ul>
          </div>
      % endif
    </section>
  </div>
</section><|MERGE_RESOLUTION|>--- conflicted
+++ resolved
@@ -22,13 +22,8 @@
 
   <%static:js group='courseware'/>
 
-<<<<<<< HEAD
   <%include file="discussion/_js_body_dependencies.html" />
   
-=======
-  <%include file="../discussion/_js_dependencies.html" />
-  <%include file="/mathjax_include.html" />
->>>>>>> 7507eedf
 
   <!-- TODO: http://docs.jquery.com/Plugins/Validation -->
   <script type="text/javascript">
