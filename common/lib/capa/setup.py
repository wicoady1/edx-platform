from setuptools import setup, find_packages

setup(
    name="capa",
    version="0.1",
    packages=find_packages(exclude=["tests"]),
<<<<<<< HEAD
    install_requires=["distribute==0.6.30"],
=======
    install_requires=['distribute==0.6.28', 'pyparsing==1.5.6'],
>>>>>>> fca63f06
)<|MERGE_RESOLUTION|>--- conflicted
+++ resolved
@@ -4,9 +4,5 @@
     name="capa",
     version="0.1",
     packages=find_packages(exclude=["tests"]),
-<<<<<<< HEAD
-    install_requires=["distribute==0.6.30"],
-=======
-    install_requires=['distribute==0.6.28', 'pyparsing==1.5.6'],
->>>>>>> fca63f06
+    install_requires=["distribute==0.6.28"],
 )