--- conflicted
+++ resolved
@@ -5,11 +5,10 @@
 in roughly chronological order, most recent first.  Add your entries at or near
 the top.  Include a label indicating the component affected.
 
-<<<<<<< HEAD
 Common: Add tests for documentation generation to test suite
 
 Blades: User answer now preserved (and changeable) after clicking "show answer" in choice problems
-=======
+
 LMS: Users are no longer auto-activated if they click "reset password"
 This is now done when they click on the link in the reset password
 email they receive (along with usual path through activation email).
@@ -18,7 +17,6 @@
 Instructor Dashboard to allow a particular student's submission for a
 particular problem to be rescored.  Provides an option to see a
 history of background tasks for a given problem and student.
->>>>>>> 0e4bc920
 
 Blades: Small UX fix on capa multiple-choice problems.  Make labels only
 as wide as the text to reduce accidental choice selections.
